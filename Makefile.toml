--- conflicted
+++ resolved
@@ -254,11 +254,7 @@
 command = "cargo"
 args = ["doc-upload", "--clobber-index"]
 
-<<<<<<< HEAD
-[tasks.test]
-=======
 [tasks.testdoc]
-workspace = false
 # We don't set the target because of https://github.com/rust-lang/cargo/issues/6460
 # See #226
 description = "Run the doctests - doesn't set the target"
@@ -266,14 +262,11 @@
 args = ["test", "--doc"]
 
 [tasks.testinner]
-workspace = false
->>>>>>> f6c21118
 description = "Run the tests in 32bit mode"
 command = "cargo"
 args = ["test", "--target=i686-unknown-linux-gnu"]
 
 [tasks.test]
-workspace = false
 description = "Run all the tests."
 dependencies = ["testdoc", "testinner"]
 
