--- conflicted
+++ resolved
@@ -22,30 +22,6 @@
     } else {
         Ok(())
     }
-<<<<<<< HEAD
-=======
-}
-
-/// adds to usize, and returns an KernelError if it would cause an overflow.
-pub fn add_or_error(lhs: usize, rhs: usize) -> Result<usize, KernelError> {
-    match lhs.checked_add(rhs) {
-        Some(result) => Ok(result),
-        None => Err(KernelError::WouldOverflow { lhs,
-                                                 operation: crate::error::ArithmeticOperation::Add,
-                                                 rhs,
-                                                 backtrace: Backtrace::new() })
-    }
-}
-
-/// subtracts to usize, and returns an KernelError if it would cause an overflow.
-pub fn sub_or_error(lhs: usize, rhs: usize) -> Result<usize, KernelError> {
-    match lhs.checked_add(rhs) {
-        Some(result) => Ok(result),
-        None => Err(KernelError::WouldOverflow { lhs,
-                                                 operation: crate::error::ArithmeticOperation::Sub,
-                                                 rhs,
-                                                 backtrace: Backtrace::new() })
-    }
 }
 
 /// Checks the given u64 fits an usize on this architecture.
@@ -55,5 +31,4 @@
     } else {
         Ok(())
     }
->>>>>>> 7f47df61
 }